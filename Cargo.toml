--- conflicted
+++ resolved
@@ -1,10 +1,6 @@
 [package]
 name = "xkbcommon"
-<<<<<<< HEAD
-version = "0.2.3"
-=======
 version = "0.3.0"
->>>>>>> f104352f
 authors = ["Remi THEBAULT <remi.thebault@gmail.com>"]
 description = "Rust bindings and wrappers for libxkbcommon"
 repository = "https://github.com/rtbo/xkbcommon-rs"
